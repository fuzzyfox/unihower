--- conflicted
+++ resolved
@@ -1,14 +1,14 @@
-<<<<<<< HEAD
-var fs = require( 'fs' );
-var path = require( 'path' );
-var templateCompiler = require( './public/vendor/ember/ember-template-compiler' );
-=======
 /**
  * @file defines Grunt tasks used for the development, testing, and building
  * of the project.
  */
->>>>>>> ed073dd6
-
+
+// load a few this needed to precompile ember templates
+var fs = require( 'fs' );
+var path = require( 'path' );
+var templateCompiler = require( './public/vendor/ember/ember-template-compiler' );
+
+// move onto defining the grunt tasks/config
 module.exports = function( grunt ) {
   grunt.initConfig({
     // package information
