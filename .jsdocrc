--- conflicted
+++ resolved
@@ -1,10 +1,6 @@
 {
   "source": {
-<<<<<<< HEAD
-    "include": [ "server.js", "models", "routes", "tools", "test", "app" "README.md" ],
-=======
-    "include": [ "server.js", "models", "routes", "libs", "tools", "test", "README.md" ],
->>>>>>> ed073dd6
+    "include": [ "server.js", "models", "routes", "libs", "tools", "test", "app", "README.md" ],
     "exludePattern": "^\\.(.*)"
   },
   "templates": {
